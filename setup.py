--- conflicted
+++ resolved
@@ -3,11 +3,7 @@
 from setuptools import setup
 
 setup(name='tap-urban-airship',
-<<<<<<< HEAD
       version='0.2.0',
-=======
-      version='0.1.6',
->>>>>>> 455b9a2e
       description='Singer.io tap for extracting data from the Urban Airship API',
       author='Stitch',
       url='http://singer.io',
